--- conflicted
+++ resolved
@@ -208,11 +208,7 @@
 			log.Error(err, "Failed to check if runner is busy")
 			return ctrl.Result{}, nil
 		}
-<<<<<<< HEAD
-		
-=======
-
->>>>>>> a3bbd8d4
+
 		if !runnerBusy && (!reflect.DeepEqual(pod.Spec.Containers[0].Env, newPod.Spec.Containers[0].Env) || pod.Spec.Containers[0].Image != newPod.Spec.Containers[0].Image) {
 			restart = true
 		}
